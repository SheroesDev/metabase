{
  "databaseChangeLog": [
      {"include": {"file": "migrations/001_initial_schema.json"}},
      {"include": {"file": "migrations/002_add_session_table.json"}},
      {"include": {"file": "migrations/004_add_setting_table.json"}},
      {"include": {"file": "migrations/005_add_org_report_tz_column.json"}},
      {"include": {"file": "migrations/006_disconnect_orgs.json"}},
      {"include": {"file": "migrations/007_add_field_parent_id.json"}},
      {"include": {"file": "migrations/008_add_display_name_columns.json"}},
      {"include": {"file": "migrations/009_add_table_visibility_type_column.json"}},
      {"include": {"file": "migrations/010_add_revision_table.yaml"}},
      {"include": {"file": "migrations/011_cleanup_dashboard_perms.yaml"}},
      {"include": {"file": "migrations/012_add_card_query_fields.yaml"}},
      {"include": {"file": "migrations/013_add_activity_table.yaml"}},
      {"include": {"file": "migrations/014_add_view_log_table.yaml"}},
      {"include": {"file": "migrations/015_add_revision_is_creation_field.yaml"}},
      {"include": {"file": "migrations/016_user_last_login_allow_null.yaml"}},
      {"include": {"file": "migrations/017_add_database_is_sample_field.yaml"}},
      {"include": {"file": "migrations/018_add_data_migrations_table.yaml"}},
      {"include": {"file": "migrations/019_add_schema_column_to_table.yaml"}},
      {"include": {"file": "migrations/020_add_pulse_tables.yaml"}},
      {"include": {"file": "migrations/021_add_segment_table.yaml"}},
      {"include": {"file": "migrations/022_add_revision_message_field.yaml"}},
      {"include": {"file": "migrations/023_modify_table_rows_to_bigint.yaml"}},
      {"include": {"file": "migrations/024_add_dependency_table.yaml"}},
      {"include": {"file": "migrations/025_add_metric_table.yaml"}},
      {"include": {"file": "migrations/026_add_database_is_full_sync_field.yaml"}},
      {"include": {"file": "migrations/027_add_dashcardseries_table.yaml"}},
      {"include": {"file": "migrations/028_add_user_is_qbnewb.yaml"}},
      {"include": {"file": "migrations/029_add_pulse_channel_schedule_frame.yaml"}},
      {"include": {"file": "migrations/030_add_field_visibility_type.yaml"}},
      {"include": {"file": "migrations/031_add_field_fk_target.yaml"}},
      {"include": {"file": "migrations/032_add_label_and_card_label_tables.yaml"}},
      {"include": {"file": "migrations/033_add_physical_schema_tables.yaml"}},
      {"include": {"file": "migrations/034_add_pulse_channel_enabled_field.yaml"}},
      {"include": {"file": "migrations/035_modify_setting_value_length.yaml"}},
      {"include": {"file": "migrations/036_add_dashboard_filters_columns.yaml"}},
<<<<<<< HEAD
      {"include": {"file": "migrations/037_add_card_parameters_column.yaml"}}
=======
      {"include": {"file": "migrations/037_add_query_hash_and_indexes.yaml"}}
>>>>>>> 3ab6f428
  ]
}<|MERGE_RESOLUTION|>--- conflicted
+++ resolved
@@ -35,10 +35,7 @@
       {"include": {"file": "migrations/034_add_pulse_channel_enabled_field.yaml"}},
       {"include": {"file": "migrations/035_modify_setting_value_length.yaml"}},
       {"include": {"file": "migrations/036_add_dashboard_filters_columns.yaml"}},
-<<<<<<< HEAD
+      {"include": {"file": "migrations/037_add_query_hash_and_indexes.yaml"}},
       {"include": {"file": "migrations/037_add_card_parameters_column.yaml"}}
-=======
-      {"include": {"file": "migrations/037_add_query_hash_and_indexes.yaml"}}
->>>>>>> 3ab6f428
   ]
 }