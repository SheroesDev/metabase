(ns metabase.public-settings
  (:require [clojure.string :as s]
            (metabase [config :as config]
                      [db :as db])
            (metabase.models [common :as common]
                             [setting :refer [defsetting], :as setting])
            [metabase.types :as types]
            [metabase.util.password :as password])
  (:import java.util.TimeZone))

(defsetting check-for-updates
  "Identify when new versions of Metabase are available."
  :type    :boolean
  :default true)

(defsetting version-info
  "Information about available versions of Metabase."
  :type    :json
  :default {})

(defsetting site-name
  "The name used for this instance of Metabase."
  :default "Metabase")

(defsetting -site-url
  "The base URL of this Metabase instance, e.g. \"http://metabase.my-company.com\"")

(defsetting admin-email
  "The email address users should be referred to if they encounter a problem.")

(defsetting anon-tracking-enabled
  "Enable the collection of anonymous usage data in order to help Metabase improve."
  :type   :boolean
  :default true)

(defsetting google-maps-api-key
  "A Google Maps API key is required to enable certain map visualizations.")

(defn site-url
  "Fetch the site base URL that should be used for password reset emails, etc.
   This strips off any trailing slashes that may have been added.

   The first time this function is called, we'll set the value of the setting `-site-url` with the value of
   the ORIGIN header (falling back to HOST if needed, i.e. for unit tests) of some API request.
   Subsequently, the site URL can only be changed via the admin page."
  {:arglists '([request])}
  [{{:strs [origin host]} :headers}]
  {:pre  [(or origin host)]
   :post [(string? %)]}
  (or (some-> (-site-url)
              (s/replace #"/$" "")) ; strip off trailing slash if one was included
      (-site-url (or origin host))))



(defn- short-timezone-name*
  "Get a short display name (e.g. `PST`) for `report-timezone`, or fall back to the System default if it's not set."
  [^String timezone-name]
  (let [^TimeZone timezone (or (when (seq timezone-name)
                                 (TimeZone/getTimeZone timezone-name))
                               (TimeZone/getDefault))]
    (.getDisplayName timezone (.inDaylightTime timezone (java.util.Date.)) TimeZone/SHORT)))

(def ^:private short-timezone-name (memoize short-timezone-name*))


(defn public-settings
  "Return a simple map of key/value pairs which represent the public settings for the front-end application."
  []
  {:ga_code               "UA-60817802-1"
   :password_complexity   password/active-password-complexity
   :timezones             common/timezones
   :version               config/mb-version-info
   :engines               ((resolve 'metabase.driver/available-drivers))
   :setup_token           ((resolve 'metabase.setup/token-value))
   :anon_tracking_enabled (anon-tracking-enabled)
   :site_name             (site-name)
   :email_configured      ((resolve 'metabase.email/email-configured?))
   :admin_email           (admin-email)
   :report_timezone       (setting/get :report-timezone)
   :timezone_short        (short-timezone-name (setting/get :report-timezone))
   :has_sample_dataset    (db/exists? 'Database, :is_sample true)
   :google_auth_client_id (setting/get :google-auth-client-id)
   :google_maps_api_key   (google-maps-api-key)
<<<<<<< HEAD
   :custom_geojson        (setting/get :custom-geojson)})
=======
   :types                 (types/types->parents)})
>>>>>>> ef142f60
<|MERGE_RESOLUTION|>--- conflicted
+++ resolved
@@ -82,8 +82,5 @@
    :has_sample_dataset    (db/exists? 'Database, :is_sample true)
    :google_auth_client_id (setting/get :google-auth-client-id)
    :google_maps_api_key   (google-maps-api-key)
-<<<<<<< HEAD
-   :custom_geojson        (setting/get :custom-geojson)})
-=======
-   :types                 (types/types->parents)})
->>>>>>> ef142f60
+   :custom_geojson        (setting/get :custom-geojson)
+   :types                 (types/types->parents)})