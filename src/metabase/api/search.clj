--- conflicted
+++ resolved
@@ -219,11 +219,7 @@
   [search-string :- (s/maybe su/NonBlankString)
    archived-string :- (s/maybe su/BooleanString)
    collection :- CollectionSearchParam]
-<<<<<<< HEAD
   {:search-string       search-string
-=======
-  {:search-string       (str "%" (str/lower-case search-string) "%")
->>>>>>> 20881ca8
    :archived?           (Boolean/parseBoolean archived-string)
    :collection          (cond
                           (= "root" collection)
@@ -237,11 +233,7 @@
 (defendpoint GET "/"
   "Search Cards, Dashboards, Collections and Pulses for the substring `q`."
   [q archived collection]
-<<<<<<< HEAD
   {q             (s/maybe su/NonBlankString)
-=======
-  {q             su/NonBlankString
->>>>>>> 20881ca8
    archived      (s/maybe su/BooleanString)
    collection    CollectionSearchParam}
   (let [{:keys [visible-collections collection] :as search-ctx} (make-search-context q archived collection)]
