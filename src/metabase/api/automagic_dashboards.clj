(ns metabase.api.automagic-dashboards
  (:require [compojure.core :refer [GET]]
            [metabase.api.common :as api]
<<<<<<< HEAD
            [metabase.automagic-dashboards.core :as magic]
            [metabase.models
             [metric :refer [Metric]]
=======
            [metabase.automagic-dashboards
             [core :as magic]
             [comparison :as magic.comparison]]
            [metabase.models
             [dashboard :refer [Dashboard]]
             [segment :refer [Segment]]
>>>>>>> 9a723923
             [table :refer [Table]]]
            [toucan.db :as db]))

; Should be POST, GET for testing convinience
(api/defendpoint GET "/database/:id"
  "Create automagic dashboards for all visible tables in database with id `ìd`."
  [id]
  (->> (db/select Table
         :db_id id
         :visibility_type nil)
       (remove (some-fn magic/link-table? magic/single-field-table?))
       (keep magic/automagic-dashboard)))

(api/defendpoint GET "/table/:id"
  "Create an automagic dashboard for table with id `ìd`."
  [id]
  [(magic/automagic-dashboard (Table id))])

<<<<<<< HEAD
(api/defendpoint GET "/analize/metric/:id"
  "Create an automagic dashboard analyzing metric with id `id`."
  [id]
  [(magic/automagic-analysis (Metric id))])
=======
(api/defendpoint GET "/compare/dashboard/:dashboard-id/segments/:left-id/:right-id"
  "Create an automagic comparison dashboard based on dashboard with ID
   `dashboard-id`, comparing segments with IDs `left-id` and `right-id`."
  [dashboard-id left-id right-id]
  [(:id (magic.comparison/comparison-dashboard (Dashboard dashboard-id)
                                               (Segment left-id)
                                               (Segment right-id)))])
>>>>>>> 9a723923

(api/define-routes)<|MERGE_RESOLUTION|>--- conflicted
+++ resolved
@@ -1,18 +1,12 @@
 (ns metabase.api.automagic-dashboards
   (:require [compojure.core :refer [GET]]
             [metabase.api.common :as api]
-<<<<<<< HEAD
-            [metabase.automagic-dashboards.core :as magic]
-            [metabase.models
-             [metric :refer [Metric]]
-=======
             [metabase.automagic-dashboards
              [core :as magic]
              [comparison :as magic.comparison]]
             [metabase.models
              [dashboard :refer [Dashboard]]
              [segment :refer [Segment]]
->>>>>>> 9a723923
              [table :refer [Table]]]
             [toucan.db :as db]))
 
@@ -31,12 +25,12 @@
   [id]
   [(magic/automagic-dashboard (Table id))])
 
-<<<<<<< HEAD
+
 (api/defendpoint GET "/analize/metric/:id"
   "Create an automagic dashboard analyzing metric with id `id`."
   [id]
   [(magic/automagic-analysis (Metric id))])
-=======
+
 (api/defendpoint GET "/compare/dashboard/:dashboard-id/segments/:left-id/:right-id"
   "Create an automagic comparison dashboard based on dashboard with ID
    `dashboard-id`, comparing segments with IDs `left-id` and `right-id`."
@@ -44,6 +38,5 @@
   [(:id (magic.comparison/comparison-dashboard (Dashboard dashboard-id)
                                                (Segment left-id)
                                                (Segment right-id)))])
->>>>>>> 9a723923
 
 (api/define-routes)