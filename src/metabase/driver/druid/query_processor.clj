--- conflicted
+++ resolved
@@ -224,7 +224,6 @@
                                  "}")
     :year            (extract:timeFormat "yyyy")))
 
-<<<<<<< HEAD
 (defn- unit->granularity
   [unit]
   (let [iso-period (case unit
@@ -239,7 +238,7 @@
    :period    iso-period
    :timeZone  (or (get-in *query* [:settings :report-timezone])
                  "UTC")}))
-=======
+
 (def ^:private ^:const units-that-need-post-processing-int-parsing
   "`extract:timeFormat` always returns a string; there are cases where we'd like to return an integer instead, such as `:day-of-month`.
    There's no simple way to do this in Druid -- Druid 0.9.0+ *does* let you combine extraction functions with `:cascade`, but we're still supporting 0.8.x.
@@ -254,7 +253,6 @@
     :month-of-year
     :quarter-of-year
     :year})
->>>>>>> 32b3332d
 
 (extend-protocol IDimension
   nil    (->dimension-rvalue [this] (->rvalue this))
