(ns metabase.driver.postgres
  (:require [clojure
             [set :as set :refer [rename-keys]]
             [string :as s]]
            [honeysql.core :as hsql]
            [metabase
             [driver :as driver]
             [util :as u]]
            [metabase.db.spec :as dbspec]
            [metabase.driver.generic-sql :as sql]
<<<<<<< HEAD
            [metabase.util :as u]
            [metabase.util.honeysql-extensions :as hx]
            [metabase.util.ssh :as ssh])
  ;; This is necessary for when NonValidatingFactory is passed in the sslfactory connection string argument,
  ;; e.x. when connecting to a Heroku Postgres database from outside of Heroku.
  (:import java.util.UUID
           org.postgresql.ssl.NonValidatingFactory))
=======
            [metabase.util.honeysql-extensions :as hx])
  (:import java.util.UUID))
>>>>>>> 387e6020

(def ^:private ^:const column->base-type
  "Map of Postgres column types -> Field base types.
   Add more mappings here as you come across them."
  {:bigint        :type/BigInteger
   :bigserial     :type/BigInteger
   :bit           :type/*
   :bool          :type/Boolean
   :boolean       :type/Boolean
   :box           :type/*
   :bpchar        :type/Text ; "blank-padded char" is the internal name of "character"
   :bytea         :type/*    ; byte array
   :cidr          :type/Text ; IPv4/IPv6 network address
   :circle        :type/*
   :date          :type/Date
   :decimal       :type/Decimal
   :float4        :type/Float
   :float8        :type/Float
   :geometry      :type/*
   :inet          :type/IPAddress
   :int           :type/Integer
   :int2          :type/Integer
   :int4          :type/Integer
   :int8          :type/BigInteger
   :interval      :type/*               ; time span
   :json          :type/Text
   :jsonb         :type/Text
   :line          :type/*
   :lseg          :type/*
   :macaddr       :type/Text
   :money         :type/Decimal
   :numeric       :type/Decimal
   :path          :type/*
   :pg_lsn        :type/Integer         ; PG Log Sequence #
   :point         :type/*
   :real          :type/Float
   :serial        :type/Integer
   :serial2       :type/Integer
   :serial4       :type/Integer
   :serial8       :type/BigInteger
   :smallint      :type/Integer
   :smallserial   :type/Integer
   :text          :type/Text
   :time          :type/Time
   :timetz        :type/Time
   :timestamp     :type/DateTime
   :timestamptz   :type/DateTime
   :tsquery       :type/*
   :tsvector      :type/*
   :txid_snapshot :type/*
   :uuid          :type/UUID
   :varbit        :type/*
   :varchar       :type/Text
   :xml           :type/Text
   (keyword "bit varying")                :type/*
   (keyword "character varying")          :type/Text
   (keyword "double precision")           :type/Float
   (keyword "time with time zone")        :type/Time
   (keyword "time without time zone")     :type/Time
   (keyword "timestamp with timezone")    :type/DateTime
   (keyword "timestamp without timezone") :type/DateTime})

(defn- column->special-type
  "Attempt to determine the special-type of a Field given its name and Postgres column type."
  [column-name column-type]
  ;; this is really, really simple right now.  if its postgres :json type then it's :type/SerializedJSON special-type
  (case column-type
    :json :type/SerializedJSON
    :inet :type/IPAddress
    nil))

(def ^:const ssl-params
  "Params to include in the JDBC connection spec for an SSL connection."
  {:ssl        true
   :sslmode    "require"
   :sslfactory "org.postgresql.ssl.NonValidatingFactory"})  ; HACK Why enable SSL if we disable certificate validation?

(def ^:const disable-ssl-params
  "Params to include in the JDBC connection spec to disable SSL."
  {:sslmode "disable"})

(defn- connection-details->spec [{ssl? :ssl, :as details-map}]
  (-> details-map
      (update :port (fn [port]
                      (if (string? port)
                        (Integer/parseInt port)
                        port)))
      ;; remove :ssl in case it's false; DB will still try (& fail) to connect if the key is there
      (dissoc :ssl)
      (merge (if ssl?
               ssl-params
               disable-ssl-params))
      (rename-keys {:dbname :db})
      dbspec/postgres
      (sql/handle-additional-options details-map)))


(defn- unix-timestamp->timestamp [expr seconds-or-milliseconds]
  (case seconds-or-milliseconds
    :seconds      (hsql/call :to_timestamp expr)
    :milliseconds (recur (hx// expr 1000) :seconds)))

(defn- date-trunc [unit expr] (hsql/call :date_trunc (hx/literal unit) expr))
(defn- extract    [unit expr] (hsql/call :extract    unit              expr))

(def ^:private extract-integer (comp hx/->integer extract))

(def ^:private ^:const one-day (hsql/raw "INTERVAL '1 day'"))

(defn- date [unit expr]
  (case unit
    :default         expr
    :minute          (date-trunc :minute expr)
    :minute-of-hour  (extract-integer :minute expr)
    :hour            (date-trunc :hour expr)
    :hour-of-day     (extract-integer :hour expr)
    :day             (hx/->date expr)
    ;; Postgres DOW is 0 (Sun) - 6 (Sat); increment this to be consistent with Java, H2, MySQL, and Mongo (1-7)
    :day-of-week     (hx/inc (extract-integer :dow expr))
    :day-of-month    (extract-integer :day expr)
    :day-of-year     (extract-integer :doy expr)
    ;; Postgres weeks start on Monday, so shift this date into the proper bucket and then decrement the resulting day
    :week            (hx/- (date-trunc :week (hx/+ expr one-day))
                           one-day)
    :week-of-year    (extract-integer :week (hx/+ expr one-day))
    :month           (date-trunc :month expr)
    :month-of-year   (extract-integer :month expr)
    :quarter         (date-trunc :quarter expr)
    :quarter-of-year (extract-integer :quarter expr)
    :year            (extract-integer :year expr)))

(defn- date-interval [unit amount]
  (hsql/raw (format "(NOW() + INTERVAL '%d %s')" (int amount) (name unit))))

(defn- humanize-connection-error-message [message]
  (condp re-matches message
    #"^FATAL: database \".*\" does not exist$"
    (driver/connection-error-messages :database-name-incorrect)

    #"^No suitable driver found for.*$"
    (driver/connection-error-messages :invalid-hostname)

    #"^Connection refused. Check that the hostname and port are correct and that the postmaster is accepting TCP/IP connections.$"
    (driver/connection-error-messages :cannot-connect-check-host-and-port)

    #"^FATAL: role \".*\" does not exist$"
    (driver/connection-error-messages :username-incorrect)

    #"^FATAL: password authentication failed for user.*$"
    (driver/connection-error-messages :password-incorrect)

    #"^FATAL: .*$" ; all other FATAL messages: strip off the 'FATAL' part, capitalize, and add a period
    (let [[_ message] (re-matches #"^FATAL: (.*$)" message)]
      (str (s/capitalize message) \.))

    #".*" ; default
    message))

(defn- prepare-value [{value :value, {:keys [base-type]} :field}]
  (if-not value
    value
    (cond
      (isa? base-type :type/UUID)      (UUID/fromString value)
      (isa? base-type :type/IPAddress) (hx/cast :inet value)
      :else                            value)))

(defn- string-length-fn [field-key]
  (hsql/call :char_length (hx/cast :VARCHAR field-key)))


(defrecord PostgresDriver []
  clojure.lang.Named
  (getName [_] "PostgreSQL"))

(def PostgresISQLDriverMixin
  "Implementations of `ISQLDriver` methods for `PostgresDriver`."
  (merge (sql/ISQLDriverDefaultsMixin)
         {:column->base-type         (u/drop-first-arg column->base-type)
          :column->special-type      (u/drop-first-arg column->special-type)
          :connection-details->spec  (u/drop-first-arg connection-details->spec)
          :date                      (u/drop-first-arg date)
          :prepare-value             (u/drop-first-arg prepare-value)
          :set-timezone-sql          (constantly "UPDATE pg_settings SET setting = ? WHERE name ILIKE 'timezone';")
          :string-length-fn          (u/drop-first-arg string-length-fn)
          :unix-timestamp->timestamp (u/drop-first-arg unix-timestamp->timestamp)}))

(u/strict-extend PostgresDriver
  driver/IDriver
  (merge (sql/IDriverSQLDefaultsMixin)
         {:date-interval                     (u/drop-first-arg date-interval)
          :details-fields                    (constantly (ssh/with-tunnel-config
                                                           [{:name         "host"
                                                             :display-name "Host"
                                                             :default      "localhost"}
                                                            {:name         "port"
                                                             :display-name "Port"
                                                             :type         :integer
                                                             :default      5432}
                                                            {:name         "dbname"
                                                             :display-name "Database name"
                                                             :placeholder  "birds_of_the_word"
                                                             :required     true}
                                                            {:name         "user"
                                                             :display-name "Database username"
                                                             :placeholder  "What username do you use to login to the database?"
                                                             :required     true}
                                                            {:name         "password"
                                                             :display-name "Database password"
                                                             :type         :password
                                                             :placeholder  "*******"}
                                                            {:name         "ssl"
                                                             :display-name "Use a secure connection (SSL)?"
                                                             :type         :boolean
                                                             :default      false}
                                                            {:name         "additional-options"
                                                             :display-name "Additional JDBC connection string options"
                                                             :placeholder  "prepareThreshold=0"}]))
          :humanize-connection-error-message (u/drop-first-arg humanize-connection-error-message)})

  sql/ISQLDriver PostgresISQLDriverMixin)

(driver/register-driver! :postgres (PostgresDriver.))<|MERGE_RESOLUTION|>--- conflicted
+++ resolved
@@ -8,18 +8,10 @@
              [util :as u]]
             [metabase.db.spec :as dbspec]
             [metabase.driver.generic-sql :as sql]
-<<<<<<< HEAD
-            [metabase.util :as u]
-            [metabase.util.honeysql-extensions :as hx]
-            [metabase.util.ssh :as ssh])
-  ;; This is necessary for when NonValidatingFactory is passed in the sslfactory connection string argument,
-  ;; e.x. when connecting to a Heroku Postgres database from outside of Heroku.
-  (:import java.util.UUID
-           org.postgresql.ssl.NonValidatingFactory))
-=======
-            [metabase.util.honeysql-extensions :as hx])
+            [metabase.util
+             [honeysql-extensions :as hx]
+             [ssh :as ssh]])
   (:import java.util.UUID))
->>>>>>> 387e6020
 
 (def ^:private ^:const column->base-type
   "Map of Postgres column types -> Field base types.
