--- conflicted
+++ resolved
@@ -115,23 +115,14 @@
                 for (const value of values) {
                     countsByParameter[mapping.parameter_id][value] = (countsByParameter[mapping.parameter_id][value] || 0) + 1
                 }
-<<<<<<< HEAD
-                let fieldTarget = field && field.target();
-=======
 
->>>>>>> 6c689ee4
                 let augmentedMapping: AugmentedParameterMapping = {
                     ...mapping,
                     parameter_id: mapping.parameter_id,
                     dashcard_id: dashcard.id,
                     card_id: mapping.card_id,
-<<<<<<< HEAD
-                    field_id: field && (fieldTarget ? fieldTarget.id : field.id),
-                    values,
-=======
                     field_id: fieldId,
                     values
->>>>>>> 6c689ee4
                 };
                 mappingsByParameter = setIn(mappingsByParameter, [mapping.parameter_id, dashcard.id, mapping.card_id], augmentedMapping);
                 mappings.push(augmentedMapping);
