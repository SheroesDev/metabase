--- conflicted
+++ resolved
@@ -152,7 +152,6 @@
     field_rescan_values:        POST("/api/field/:fieldId/rescan_values"),
     field_discard_values:       POST("/api/field/:fieldId/discard_values"),
     dataset:                    POST("/api/dataset"),
-<<<<<<< HEAD
     dataset_duration:           POST("/api/dataset/duration"),
 
     // $FlowFixMe: arg types
@@ -198,8 +197,6 @@
         const result = await MetabaseApi.dataset(datasetQuery, options);
         return result && result.data && result.data.rows && result.data.rows[0];
     }
-=======
-    dataset_duration:           POST("/api/dataset/duration")
 };
 
 export const AsyncApi = {
@@ -218,7 +215,6 @@
 
     compare_shared_type:         GET("/api/x-ray/compare/:modelTypePlural/:modelId1/:modelId2"),
     compare_two_types:           GET("/api/x-ray/compare/:modelType1/:modelId1/:modelType2/:modelId2"),
->>>>>>> 320b1bb3
 };
 
 export const PulseApi = {
