--- conflicted
+++ resolved
@@ -3,12 +3,6 @@
 import cx from "classnames";
 
 import Icon from "metabase/components/Icon.jsx";
-
-<<<<<<< HEAD
-import "./ModalContent.css";
-=======
-import cx from "classnames";
->>>>>>> 275bdf1c
 
 export default class ModalContent extends Component {
     static propTypes = {
