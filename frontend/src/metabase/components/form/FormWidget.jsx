import React from "react";

import FormInputWidget from "./widgets/FormInputWidget";
import FormTextAreaWidget from "./widgets/FormTextAreaWidget";
import FormPasswordWidget from "./widgets/FormPasswordWidget";
import FormColorWidget from "./widgets/FormColorWidget";
import FormSelectWidget from "./widgets/FormSelectWidget";
<<<<<<< HEAD
import FormCollectionWidget from "./widgets/FormCollectionWidget";
=======
import FormHiddenWidget from "./widgets/FormHiddenWidget";
>>>>>>> 1a5f1fed

const WIDGETS = {
  input: FormInputWidget,
  text: FormTextAreaWidget,
  color: FormColorWidget,
  password: FormPasswordWidget,
  select: FormSelectWidget,
<<<<<<< HEAD
  collection: FormCollectionWidget,
=======
  hidden: FormHiddenWidget,
>>>>>>> 1a5f1fed
};

const FormWidget = ({ type, ...props }) => {
  const Widget =
    (typeof type === "string" ? WIDGETS[type] : type) || FormInputWidget;
  return <Widget {...props} />;
};

export default FormWidget;<|MERGE_RESOLUTION|>--- conflicted
+++ resolved
@@ -5,11 +5,8 @@
 import FormPasswordWidget from "./widgets/FormPasswordWidget";
 import FormColorWidget from "./widgets/FormColorWidget";
 import FormSelectWidget from "./widgets/FormSelectWidget";
-<<<<<<< HEAD
 import FormCollectionWidget from "./widgets/FormCollectionWidget";
-=======
 import FormHiddenWidget from "./widgets/FormHiddenWidget";
->>>>>>> 1a5f1fed
 
 const WIDGETS = {
   input: FormInputWidget,
@@ -17,11 +14,8 @@
   color: FormColorWidget,
   password: FormPasswordWidget,
   select: FormSelectWidget,
-<<<<<<< HEAD
   collection: FormCollectionWidget,
-=======
   hidden: FormHiddenWidget,
->>>>>>> 1a5f1fed
 };
 
 const FormWidget = ({ type, ...props }) => {
