--- conflicted
+++ resolved
@@ -649,33 +649,6 @@
     "map.center_latitude": {
     },
     "map.center_longitude": {
-<<<<<<< HEAD
-        default: -122.4376
-    },
-    "funnel.dimension": {
-        section: "Data",
-        title: "Dimension",
-        widget: ChartSettingSelect,
-        isValid: ([{ card, data }], vizSettings) =>
-            columnsAreValid(card.visualization_settings["funnel.dimension"], data, isDimension),
-        getDefault: (series, vizSettings) =>
-            getDefaultDimensionAndMetric(series).dimension,
-        getProps: ([{ card, data: { cols }}]) => ({
-            options: cols.filter(isDimension).map(getOptionFromColumn)
-        }),
-    },
-    "funnel.misure": {
-        section: "Data",
-        title: "Measure",
-        widget: ChartSettingSelect,
-        isValid: ([{ card, data }], vizSettings) =>
-            columnsAreValid(card.visualization_settings["funnel.misure"], data, isMetric),
-        getDefault: (series, vizSettings) =>
-            getDefaultDimensionAndMetric(series).metric,
-        getProps: ([{ card, data: { cols }}]) => ({
-            options: cols.filter(isMetric).map(getOptionFromColumn)
-        }),
-=======
     },
     "map.pin_type": {
         title: "Pin type",
@@ -686,8 +659,46 @@
         },
         getDefault: (series) => series[0].data.rows.length >= 1000 ? "tiles" : "markers",
         getHidden: (series, vizSettings) => vizSettings["map.type"] !== "pin"
->>>>>>> f555c7b5
-    }
+    },
+    "funnel.dimension": {
+        section: "Data",
+        title: "Dimension",
+        widget: ChartSettingSelect,
+        isValid: ([{ card, data }], vizSettings) =>
+            columnsAreValid(card.visualization_settings["funnel.dimension"], data, isDimension),
+        getDefault: (series, vizSettings) =>
+            getDefaultDimensionAndMetric(series).dimension,
+        getProps: ([{ card, data: { cols }}]) => ({
+            options: cols.filter(isDimension).map(getOptionFromColumn)
+        }),
+        dashboard: false,
+        useRawSeries: true,
+    },
+    "funnel.metric": {
+        section: "Data",
+        title: "Measure",
+        widget: ChartSettingSelect,
+        isValid: ([{ card, data }], vizSettings) =>
+            columnsAreValid(card.visualization_settings["funnel.metric"], data, isMetric),
+        getDefault: (series, vizSettings) =>
+            getDefaultDimensionAndMetric(series).metric,
+        getProps: ([{ card, data: { cols }}]) => ({
+            options: cols.filter(isMetric).map(getOptionFromColumn)
+        }),
+        dashboard: false,
+        useRawSeries: true,
+    },
+    "funnel.type": {
+        title: "Funnel type",
+        section: "Display",
+        widget: ChartSettingSelect,
+        props: {
+            options: [{ name: "Funnel", value: "funnel"}, { name: "Bar chart", value: "bar"}]
+        },
+        // legacy "bar" funnel was only previously available via multiseries
+        getDefault: (series) => series.length > 1 ? "bar" : "funnel",
+        useRawSeries: true
+    },
 };
 
 const SETTINGS_PREFIXES_BY_CHART_TYPE = {
@@ -699,11 +710,8 @@
     scalar: ["scalar."],
     table: ["table."],
     map: ["map."],
-<<<<<<< HEAD
     funnel: ["funnel."],
-=======
     progress: ["progress."],
->>>>>>> f555c7b5
 }
 
 // alias legacy map types
