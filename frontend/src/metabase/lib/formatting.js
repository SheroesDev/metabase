--- conflicted
+++ resolved
@@ -5,11 +5,8 @@
 import moment from "moment";
 import Humanize from "humanize-plus";
 import React from "react";
-<<<<<<< HEAD
 import ReactMarkdown from "react-markdown"
-=======
 import { ngettext, msgid } from "c-3po";
->>>>>>> d37567f6
 
 import ExternalLink from "metabase/components/ExternalLink.jsx";
 
