--- conflicted
+++ resolved
@@ -110,13 +110,7 @@
    :created_at         true
    :updated_at         true
    :last_analyzed      true
-<<<<<<< HEAD
-   :min_value          nil
-   :max_value          nil})
-=======
    :fingerprint        nil})
->>>>>>> c93a600c
-
 
 ;; ## SYNC DATABASE
 (expect
